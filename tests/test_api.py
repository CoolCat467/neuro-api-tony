from __future__ import annotations

import sys
from contextlib import AbstractAsyncContextManager, asynccontextmanager
from json import JSONDecodeError
from typing import TYPE_CHECKING, Any
from unittest.mock import AsyncMock, MagicMock, Mock, patch

import pytest
import trio
from exceptiongroup import catch

if sys.version_info < (3, 11):
    from exceptiongroup import BaseExceptionGroup

from neuro_api_tony.api import ActionsRegisterCommand, NeuroAPI
from neuro_api_tony.model import NeuroAction

if TYPE_CHECKING:
    from collections.abc import AsyncGenerator, Callable, Generator


@pytest.fixture
def api() -> NeuroAPI:
    """Create a NeuroAPI instance for testing."""
    return NeuroAPI()


@pytest.fixture(autouse=True)
def print_exception_to_raise() -> Generator[None, None, None]:
    """Make traceback.print_exception raise exception instead of printing it."""

    def raise_(exc: BaseException) -> None:
        raise exc from None

    with patch(
        "traceback.print_exception",
        raise_,
    ):
        yield None


def test_start(api: NeuroAPI) -> None:
    """Test starting the WebSocket server."""
    with patch(
        "trio.lowlevel.start_guest_run",
        new_callable=Mock,
    ) as mock_start:
        api.start("localhost", 8080)
        assert api.async_library_running

        # Attempt to start again
        api.start("localhost", 8080)

        # Ensure start only called once
        assert mock_start.call_count == 1


def test_run_start_stop(api: NeuroAPI) -> None:
    """Test starting and stopping the WebSocket server."""
    tasks: list[Callable[[], None]] = []

    def run_sync_soon_threadsafe(func: Callable[[], None]) -> None:
        tasks.append(func)

    def run_tasks_until_empty() -> None:
        # Limit to 100 iterations
        for _ in range(100):
            if not tasks:
                break
            tasks.pop(0)()

    with patch(
        "wx.CallAfter",
        run_sync_soon_threadsafe,
    ):
        api.start("localhost", 8080)

    assert api.async_library_running
    api.stop()

    # 2nd cancel shouldn't lead to any problems
    api.stop()

    assert api.async_library_running

    close_mock = Mock()
    with patch(
        "wx.CallAfter",
        run_sync_soon_threadsafe,
    ):
        api.on_close(close_mock)

        # 2nd start should be ignored while shutting down
        api.start("localhost", 8080)

        # 2nd close handle should be skipped
        api.on_close(close_mock)

        run_tasks_until_empty()

    close_mock.assert_called_once()

    assert not api.async_library_running
    # Make sure stop when not running is also fine
    api.stop()  # type: ignore[unreachable]


def test_run_start_failure(api: NeuroAPI) -> None:
    """Test that async_library_running is handled even if guest run start fails."""

    def start_guest_run(*args: Any, **kwargs: Any) -> None:
        raise ValueError("jerald")

    with pytest.raises(ValueError, match="^jerald$"):
        with patch(
            "trio.lowlevel.start_guest_run",
            start_guest_run,
        ):
            api.start("localhost", 8080)
    assert not api.async_library_running


@pytest.mark.trio
async def test_handle_websocket_request_reject(api: NeuroAPI) -> None:
    """Test rejecting a WebSocket connection request when already connected."""
    send, receive = trio.open_memory_channel[str](0)
    api.message_send_channel = send
    mock_request = MagicMock()
    mock_request.reject = AsyncMock()

    await api._handle_websocket_request(mock_request)

    mock_request.reject.assert_called_once_with(
        503,
        body=b"Server does not support multiple connections at once currently",
    )


def test_send_action(api: NeuroAPI) -> None:
    """Test sending an action command."""
    send, receive = trio.open_memory_channel[str](1)
    api.message_send_channel = send
    assert api.send_action("123", "test_action", None)

    assert api.current_action_id == "123"
<<<<<<< HEAD
    assert receive.receive_nowait() == '{"command": "action", "data": {"id": "123", "name": "test_action", "data": null}}'  # fmt: skip
=======
    assert receive.receive_nowait() == '{"command": "action", "data": {"id": "123", "name": "test_action"}}'


def test_send_action_with_data(api: NeuroAPI) -> None:
    """Test sending an action command."""
    send, receive = trio.open_memory_channel[str](1)
    api.message_send_channel = send
    assert api.send_action("123", "test_action", "data field")

    assert api.current_action_id == "123"
    assert receive.receive_nowait() == '{"command": "action", "data": {"id": "123", "name": "test_action", "data": "data field"}}'
>>>>>>> de3b56ca


def test_send_actions_reregister_all(api: NeuroAPI) -> None:
    """Test sending reregister all command."""
    send, receive = trio.open_memory_channel[str](1)
    api.message_send_channel = send
    assert api.send_actions_reregister_all()

    assert receive.receive_nowait() == '{"command": "actions/reregister_all"}'


def test_send_actions_reregister_all_not_connected(api: NeuroAPI) -> None:
    """Test sending reregister all command but not connected."""
    assert not api.send_actions_reregister_all()


def test_send_shutdown_graceful(api: NeuroAPI) -> None:
    """Test sending graceful shutdown command."""
    send, receive = trio.open_memory_channel[str](1)
    api.message_send_channel = send
    assert api.send_shutdown_graceful(True)

    assert receive.receive_nowait() == '{"command": "shutdown/graceful", "data": {"wants_shutdown": true}}'


def test_send_shutdown_graceful_not_connected(api: NeuroAPI) -> None:
    """Test sending graceful shutdown command."""
    assert not api.send_shutdown_graceful(True)


def test_send_shutdown_immediate(api: NeuroAPI) -> None:
    """Test sending immediate shutdown command."""
    send, receive = trio.open_memory_channel[str](1)
    api.message_send_channel = send
    assert api.send_shutdown_immediate()

    assert receive.receive_nowait() == '{"command": "shutdown/immediate"}'


def test_send_shutdown_immediate_not_connected(api: NeuroAPI) -> None:
    """Test sending immediate shutdown command but not connected."""
    assert not api.send_shutdown_immediate()


def test_send_action_no_client(api: NeuroAPI) -> None:
    """Test sending an action command when no client is connected."""
    assert not api.send_action("123", "test_action", None)

    assert api.current_action_id is None


def test_check_invalid_keys_recursive(api: NeuroAPI) -> None:
    """Test checking for invalid keys in a schema."""
    schema = {
        "valid_key": {},
        "allOf": {},
        "another_key": {
            "$vocabulary": {},
            "3rd level": [
                {
                    "additionalProperties": "seven",
                    "uses_waffle_iron": True,
                },
                "spaghetti",
            ],
        },
    }
    invalid_keys = api.check_invalid_keys_recursive(schema)

    assert invalid_keys == ["allOf", "$vocabulary", "additionalProperties"]


def test_check_invalid_keys_recursive_unhandled(api: NeuroAPI) -> None:
    """Test checking for invalid keys in a schema."""
    schema = {
        "valid_key": set(),
        "writeOnly": True,
    }
    api.log_error = Mock()

    invalid = api.check_invalid_keys_recursive(schema)
    assert invalid == ["writeOnly"]
    api.log_error.assert_called_once_with("Unhandled schema value type <class 'set'> (set())")


def test_actions_register_command() -> None:
    actions: list[dict[str, Any]] = [
        {
            "name": "jerald",
            "description": "jerald action",
        },
        {
            "name": "jerald_schema",
            "description": "jerald action with schema",
            "schema": {},
        },
    ]

    command = ActionsRegisterCommand(actions)
    assert command.actions == [
        NeuroAction("jerald", "jerald action", None),
        NeuroAction("jerald_schema", "jerald action with schema", {}),
    ]


@pytest.mark.trio
async def test_handle_websocket_request_accept(api: NeuroAPI) -> None:
    """Test handling a WebSocket connection request."""
    send, receive = trio.open_memory_channel[str](1)

    class Websocket:
        get_message = receive.receive
        send_message = send.send

    class Request:
        async def accept(self) -> AbstractAsyncContextManager[Websocket]:
            @asynccontextmanager
            async def manager() -> AsyncGenerator[Websocket, None]:
                yield Websocket()

            return manager()

    request = Request()

    async with trio.open_nursery() as nursery:
        nursery.start_soon(api._handle_websocket_request, request)
        await trio.sleep(0.05)
        nursery.cancel_scope.cancel()

    assert api.message_send_channel is None


@pytest.mark.trio
async def test_handle_client_connection(api: NeuroAPI) -> None:
    """Test handling a client connection."""
    mock_websocket = MagicMock()
    send, receive = trio.open_memory_channel[str](1)
    ws_send, ws_receive = trio.open_memory_channel[str](1)
    mock_websocket.get_message = ws_receive.receive
    mock_websocket.send_message = ws_send.send
    api.message_send_channel = send

    await send.send('{"command": "startup", "game": "test_game"}')

    async with trio.open_nursery() as nursery:
        nursery.start_soon(
            api._handle_client_connection,
            mock_websocket,
            receive,
        )
        await trio.sleep(0.05)
        nursery.cancel_scope.cancel()


@pytest.mark.trio
async def test_handle_consumer(api: NeuroAPI) -> None:
    """Test handling a consumer message."""
    mock_websocket = MagicMock()
    send, receive = trio.open_memory_channel[str](1)
    mock_websocket.get_message = receive.receive
    api.message_send_channel = send

    await send.send('{"command": "startup", "game": "test_game"}')

    async with trio.open_nursery() as nursery:
        cancel_scope = trio.CancelScope()
        nursery.start_soon(api._handle_consumer, mock_websocket, cancel_scope)
        await trio.sleep(0.05)
        cancel_scope.cancel()
        nursery.cancel_scope.cancel()

    assert api.current_game == "test_game"


@pytest.mark.trio
async def test_handle_consumer_invalid_json(api: NeuroAPI) -> None:
    """Test handling an invalid JSON message."""
    mock_websocket = MagicMock()
    send, receive = trio.open_memory_channel[str](1)
    mock_websocket.get_message = receive.receive
    api.message_send_channel = send

    # Missing closing brace
    await send.send('{"command": "startup", "game": "test_game"')

    had_json_error = False

    def handle_json_error(
        multi_exc: BaseExceptionGroup[JSONDecodeError],
    ) -> None:
        nonlocal had_json_error
        exc = multi_exc.args[1][0]
        assert exc.args[0] == "Expecting ',' delimiter: line 1 column 43 (char 42)"
        had_json_error = True

    with catch(
        {
            JSONDecodeError: handle_json_error,
        },
    ):
        async with trio.open_nursery() as nursery:
            cancel_scope = trio.CancelScope()
            nursery.start_soon(
                api._handle_consumer,
                mock_websocket,
                cancel_scope,
            )
            await trio.sleep(0.05)
            cancel_scope.cancel()
            nursery.cancel_scope.cancel()

    if not had_json_error:
        raise ValueError("Should have gotten JSONDecodeError")

    assert api.current_game == ""


@pytest.mark.trio
async def test_handle_producer(api: NeuroAPI) -> None:
    """Test handling a producer message."""
    mock_websocket = MagicMock()
    send, receive = trio.open_memory_channel[str](1)
    mock_websocket.send_message = AsyncMock(return_value=None)
    api.message_send_channel = send

    send.send_nowait('{"command": "action", "data": {"id": "123", "name": "test_action"}}')

    async with trio.open_nursery() as nursery:
        nursery.start_soon(api._handle_producer, mock_websocket, receive)
        await trio.sleep(0.05)
        nursery.cancel_scope.cancel()

    mock_websocket.send_message.assert_called_once_with(
        '{"command": "action", "data": {"id": "123", "name": "test_action"}}',
    )


@pytest.mark.trio
async def test_handle_producer_no_client(api: NeuroAPI) -> None:
    """Test handling a producer message when no client is connected."""
    send, receive = trio.open_memory_channel[str](1)

    async with trio.open_nursery() as nursery:
        nursery.start_soon(api._handle_producer, MagicMock(), receive)
        await trio.sleep(0.05)
        nursery.cancel_scope.cancel()


@pytest.mark.trio
async def test_handle_consumer_unexpected_command(api: NeuroAPI) -> None:
    """Test handling an unexpected command in the consumer."""
    mock_websocket = MagicMock()
    send, receive = trio.open_memory_channel[str](1)
    mock_websocket.get_message = receive.receive
    api.message_send_channel = send

    await send.send('{"command": "unknown_command"}')

    api.log_warning = Mock()

    async with trio.open_nursery() as nursery:
        cancel_scope = trio.CancelScope()
        nursery.start_soon(api._handle_consumer, mock_websocket, cancel_scope)
        await trio.sleep(0.05)
        cancel_scope.cancel()
        nursery.cancel_scope.cancel()

    api.log_warning.assert_called_with("Unknown command.")


@pytest.mark.trio
async def test_handle_consumer_action_result(api: NeuroAPI) -> None:
    """Test handling an action/result command in the consumer."""
    mock_websocket = MagicMock()
    send, receive = trio.open_memory_channel[str](1)
    mock_websocket.get_message = receive.receive
    api.message_send_channel = send

    await send.send('{"command": "action/result", "data": {"id": "123", "success": true}}')

    async with trio.open_nursery() as nursery:
        cancel_scope = trio.CancelScope()
        nursery.start_soon(api._handle_consumer, mock_websocket, cancel_scope)
        await trio.sleep(0.05)
        cancel_scope.cancel()
        nursery.cancel_scope.cancel()

    assert api.current_action_id is None<|MERGE_RESOLUTION|>--- conflicted
+++ resolved
@@ -144,10 +144,7 @@
     assert api.send_action("123", "test_action", None)
 
     assert api.current_action_id == "123"
-<<<<<<< HEAD
-    assert receive.receive_nowait() == '{"command": "action", "data": {"id": "123", "name": "test_action", "data": null}}'  # fmt: skip
-=======
-    assert receive.receive_nowait() == '{"command": "action", "data": {"id": "123", "name": "test_action"}}'
+    assert receive.receive_nowait() == '{"command": "action", "data": {"id": "123", "name": "test_action"}}'  # fmt: skip
 
 
 def test_send_action_with_data(api: NeuroAPI) -> None:
@@ -158,7 +155,6 @@
 
     assert api.current_action_id == "123"
     assert receive.receive_nowait() == '{"command": "action", "data": {"id": "123", "name": "test_action", "data": "data field"}}'
->>>>>>> de3b56ca
 
 
 def test_send_actions_reregister_all(api: NeuroAPI) -> None:
