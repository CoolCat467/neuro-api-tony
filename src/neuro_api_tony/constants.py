"""Constants - Application global constants."""

from enum import Enum
from typing import Final

APP_NAME: Final = "Tony"
<<<<<<< HEAD
VERSION: Final = "1.6.3"
=======
VERSION: Final = "1.6.4"
>>>>>>> 41de3337
PACKAGE_NAME: Final = "neuro-api-tony"
GIT_REPO_URL: Final = "https://github.com/Pasu4/neuro-api-tony"
PYPI_URL: Final = "https://pypi.org/project/neuro-api-tony"
PYPI_API_URL: Final = "https://pypi.org/pypi/neuro-api-tony/json"


class WarningID(str, Enum):
    """Warning Identifiers."""

    ACTION_ADDITIONAL_PROPERTIES = "actionAdditionalProperties"
    ACTION_NAME_CONFLICT = "actionNameConflict"
    ACTION_NAME_INVALID = "actionNameInvalid"
    ACTION_SCHEMA_NULL = "actionSchemaNull"
    ACTION_SCHEMA_UNSUPPORTED = "actionSchemaUnsupported"
    ACTIONS_FORCE_INVALID = "actionsForceInvalid"
    EMPTY_UNREGISTER = "emptyUnregister"
    GAME_NAME_MISMATCH = "gameNameMismatch"
    GAME_NAME_NOT_REGISTERED = "gameNameNotRegistered"
    MULTIPLE_STARTUPS = "multipleStartups"
    NO_ERROR_MESSAGE = "noErrorMessage"
    UNKNOWN_COMMAND = "unknownCommand"<|MERGE_RESOLUTION|>--- conflicted
+++ resolved
@@ -4,11 +4,7 @@
 from typing import Final
 
 APP_NAME: Final = "Tony"
-<<<<<<< HEAD
-VERSION: Final = "1.6.3"
-=======
 VERSION: Final = "1.6.4"
->>>>>>> 41de3337
 PACKAGE_NAME: Final = "neuro-api-tony"
 GIT_REPO_URL: Final = "https://github.com/Pasu4/neuro-api-tony"
 PYPI_URL: Final = "https://pypi.org/project/neuro-api-tony"
